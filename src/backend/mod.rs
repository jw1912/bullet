#[cfg(not(any(feature = "cuda", feature = "metal")))]
pub use cpu::*;
#[cfg(feature = "cuda")]
pub use cuda::*;
#[cfg(feature = "metal")]
pub use metal::*;

<<<<<<< HEAD
pub mod cpu;

#[cfg(feature = "cuda")]
mod cuda;

#[cfg(feature = "metal")]
mod metal;
=======
#[cfg(feature = "hip")]
mod hip;

#[cfg(feature = "hip")]
pub use hip::*;

#[cfg(not(any(feature = "cuda", feature = "hip")))]
mod cpu;

#[cfg(not(any(feature = "cuda", feature = "hip")))]
pub use cpu::*;
>>>>>>> 6d75c8f4
<|MERGE_RESOLUTION|>--- conflicted
+++ resolved
@@ -1,28 +1,19 @@
-#[cfg(not(any(feature = "cuda", feature = "metal")))]
+#[cfg(not(any(feature = "cuda", feature = "metal", feature = "hip")))]
 pub use cpu::*;
 #[cfg(feature = "cuda")]
 pub use cuda::*;
+#[cfg(feature = "hip")]
+pub use hip::*;
 #[cfg(feature = "metal")]
 pub use metal::*;
 
-<<<<<<< HEAD
 pub mod cpu;
 
 #[cfg(feature = "cuda")]
 mod cuda;
 
-#[cfg(feature = "metal")]
-mod metal;
-=======
 #[cfg(feature = "hip")]
 mod hip;
 
-#[cfg(feature = "hip")]
-pub use hip::*;
-
-#[cfg(not(any(feature = "cuda", feature = "hip")))]
-mod cpu;
-
-#[cfg(not(any(feature = "cuda", feature = "hip")))]
-pub use cpu::*;
->>>>>>> 6d75c8f4
+#[cfg(feature = "metal")]
+mod metal;