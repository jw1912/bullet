[package]
name = "bullet_lib"
version = "1.0.0"
edition = "2021"
rust-version = "1.83"
description = "Neural Network Trainer"
authors = ["Jamie Whiting"]
license = "MIT"
repository = "https://github.com/jw1912/bullet"
readme = "README.md"
build = "build/main.rs"

[features]
cudnn = []
hip = []
gh-actions = []

[dependencies]
bulletformat = { workspace = true }
rand = "0.8.5"
rand_distr = "0.4.3"
montyformat = { workspace = true }
<<<<<<< HEAD
sfbinpack = { package = "binpack", git = "https://github.com/Disservin/binpack-rust", rev = "483e9aac028b4c3e0671af6b28ff50f64d696558" }
=======
sfbinpack = "0.2.0"
>>>>>>> fd7f35ef

[build-dependencies]
cc = "1.2.5"

[workspace]
resolver = "2"
members = ["utils"]

[workspace.package]
license = "MIT"
authors = ["Jamie Whiting"]

[workspace.dependencies]
bulletformat = "1.7.0"
montyformat = { git = 'https://github.com/official-monty/montyformat.git', tag = "v0.7.0" }

[profile.release]
debug = true
codegen-units = 1
lto = true<|MERGE_RESOLUTION|>--- conflicted
+++ resolved
@@ -20,11 +20,7 @@
 rand = "0.8.5"
 rand_distr = "0.4.3"
 montyformat = { workspace = true }
-<<<<<<< HEAD
-sfbinpack = { package = "binpack", git = "https://github.com/Disservin/binpack-rust", rev = "483e9aac028b4c3e0671af6b28ff50f64d696558" }
-=======
 sfbinpack = "0.2.0"
->>>>>>> fd7f35ef
 
 [build-dependencies]
 cc = "1.2.5"
